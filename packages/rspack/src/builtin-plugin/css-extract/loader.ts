import path from "node:path";

import type { Filename, LoaderContext, LoaderDefinition } from "../..";
import { PLUGIN_NAME, stringifyLocal, stringifyRequest } from "./utils";

export const BASE_URI = "webpack://";
export const MODULE_TYPE = "css/mini-extract";
export const AUTO_PUBLIC_PATH = "__mini_css_extract_plugin_public_path_auto__";
export const ABSOLUTE_PUBLIC_PATH = `${BASE_URI}/mini-css-extract-plugin/`;
export const SINGLE_DOT_PATH_SEGMENT =
	"__mini_css_extract_plugin_single_dot_path_segment__";

interface DependencyDescription {
	identifier: string;
	content: string;
	context: string;
	media?: string;
	supports?: string;
	layer?: string;
	sourceMap?: string;
	identifierIndex: number;
	filepath: string;
}

export interface CssExtractRspackLoaderOptions {
	publicPath?: string | ((resourcePath: string, context: string) => string);
	emit?: boolean;
	esModule?: boolean;
	layer?: string;
	defaultExport?: boolean;
}

export function hotLoader(
	content: string,
	context: {
		loaderContext: LoaderContext;
		options?: CssExtractRspackLoaderOptions;
		locals?: Record<string, string>;
	}
): string {
	const localsJsonString = JSON.stringify(JSON.stringify(context.locals));
	return `${content}
    if(module.hot) {
      (function() {
        var localsJsonString = ${localsJsonString};
        // ${Date.now()}
        var cssReload = require(${stringifyRequest(
					context.loaderContext,
					path.join(__dirname, "cssExtractHmr.js")
				)}).cssReload(module.id, ${JSON.stringify(context.options ?? {})});
        // only invalidate when locals change
        if (
          module.hot.data &&
          module.hot.data.value &&
          module.hot.data.value !== localsJsonString
        ) {
          module.hot.invalidate();
        } else {
          module.hot.accept();
        }
        module.hot.dispose(function(data) {
          data.value = localsJsonString;
          cssReload();
        });
      })();
    }
  `;
}

const loader: LoaderDefinition = function loader(content) {
	if (
		this._compiler?.options?.experiments?.css &&
		this._module &&
		(this._module.type === "css" ||
			this._module.type === "css/auto" ||
			this._module.type === "css/global" ||
			this._module.type === "css/module")
	) {
		return content;
	}
};

export const pitch: LoaderDefinition["pitch"] = function (request, _, data) {
	if (
		this._compiler?.options?.experiments?.css &&
		this._module &&
		(this._module.type === "css" ||
			this._module.type === "css/auto" ||
			this._module.type === "css/global" ||
			this._module.type === "css/module")
	) {
		const e = new Error(
			`use type 'css' and \`CssExtractRspackPlugin\` together, please set \`experiments.css\` to \`false\` or set \`{ type: "javascript/auto" }\` for rules with \`CssExtractRspackPlugin\` in your rspack config (now \`CssExtractRspackPlugin\` does nothing).`
		);
		e.stack = undefined;
		this.emitWarning(e);

		return;
	}

	const options = this.getOptions() as CssExtractRspackLoaderOptions;
	const emit = typeof options.emit !== "undefined" ? options.emit : true;
	const callback = this.async();
	const filepath = this.resourcePath;

	let { publicPath } = this._compilation!.outputOptions;

	if (typeof options.publicPath === "string") {
		// eslint-disable-next-line prefer-destructuring
		publicPath = options.publicPath;
	} else if (typeof options.publicPath === "function") {
		publicPath = options.publicPath(this.resourcePath, this.rootContext);
	}

	if (publicPath === "auto") {
		publicPath = AUTO_PUBLIC_PATH;
	}

	let publicPathForExtract: Filename | undefined;

	if (typeof publicPath === "string") {
		const isAbsolutePublicPath = /^[a-zA-Z][a-zA-Z\d+\-.]*?:/.test(publicPath);

		publicPathForExtract = isAbsolutePublicPath
			? publicPath
			: `${ABSOLUTE_PUBLIC_PATH}${publicPath.replace(
					/\./g,
					SINGLE_DOT_PATH_SEGMENT
				)}`;
	} else {
		publicPathForExtract = publicPath;
	}

	const handleExports = (
		originalExports:
			| { default: Record<string, any>; __esModule: true }
			| Record<string, any>
	) => {
		let locals: Record<string, string> | undefined;
		let namedExport: boolean;

		const esModule =
			typeof options.esModule !== "undefined" ? options.esModule : true;
		let dependencies: DependencyDescription[] = [];

		try {
			// eslint-disable-next-line no-underscore-dangle
			const exports = originalExports.__esModule
				? originalExports.default
				: originalExports;

			namedExport =
				// eslint-disable-next-line no-underscore-dangle
				originalExports.__esModule &&
				(!originalExports.default || !("locals" in originalExports.default));

			if (namedExport) {
				for (const key of Object.keys(originalExports)) {
					if (key !== "default") {
						if (!locals) {
							locals = {};
						}

						locals[key] = (originalExports as Record<string, string>)[key];
					}
				}
			} else {
				locals = exports?.locals;
			}

			if (Array.isArray(exports) && emit) {
				const identifierCountMap = new Map();

				dependencies = exports
					.map(([id, content, media, sourceMap, supports, layer]) => {
						const identifier = id;
						const context = this.rootContext;

						const count = identifierCountMap.get(identifier) || 0;

						identifierCountMap.set(identifier, count + 1);

						return {
							identifier,
							context,
							content,
							media,
							supports,
							layer,
							identifierIndex: count,
							sourceMap: sourceMap
								? JSON.stringify(sourceMap)
								: // eslint-disable-next-line no-undefined
									undefined,
							filepath
						};
					})
					.filter(item => item !== null) as DependencyDescription[];
			}
		} catch (e) {
			callback(e as Error);

			return;
		}

		const result = (function makeResult() {
			if (locals) {
				if (namedExport) {
					const identifiers = Array.from(
						(function* generateIdentifiers() {
							let identifierId = 0;

							for (const key of Object.keys(locals)) {
								identifierId += 1;

								yield [`_${identifierId.toString(16)}`, key];
							}
						})()
					);

					const localsString = identifiers
						.map(
							([id, key]) => `\nvar ${id} = ${stringifyLocal(locals![key])};`
						)
						.join("");
					const exportsString = `export { ${identifiers
						.map(([id, key]) => `${id} as ${JSON.stringify(key)}`)
						.join(", ")} }`;

					const defaultExport =
						typeof options.defaultExport !== "undefined"
							? options.defaultExport
							: false;

					return defaultExport
						? `${localsString}\n${exportsString}\nexport default { ${identifiers
								.map(([id, key]) => `${JSON.stringify(key)}: ${id}`)
								.join(", ")} }\n`
						: `${localsString}\n${exportsString}\n`;
				}

				return `\n${
					esModule ? "export default" : "module.exports = "
				} ${JSON.stringify(locals)};`;
			}
			if (esModule) {
				return "\nexport {};";
			}
			return "";
		})();

		let resultSource = `// extracted by ${PLUGIN_NAME}`;

		// only attempt hotreloading if the css is actually used for something other than hash values
		resultSource +=
			this.hot && emit
				? hotLoader(result, { loaderContext: this, options, locals: locals! })
				: result;

		if (dependencies.length > 0) {
<<<<<<< HEAD
			this.__internal__addParseMeta(
				CssExtractRspackPlugin.pluginName,
				JSON.stringify(dependencies)
			);
=======
			parseMeta[PLUGIN_NAME] = JSON.stringify(dependencies);
>>>>>>> 17f611ce
		}

		callback(null, resultSource, undefined, data);
	};

	this.importModule(
		`${this.resourcePath}.webpack[javascript/auto]!=!!!${request}`,
		{
			layer: options.layer,
			publicPath: publicPathForExtract,
			baseUri: `${BASE_URI}/`
		},
		(error, exports) => {
			if (error) {
				callback(error);

				return;
			}

			handleExports(exports);
		}
	);
};

export default loader;<|MERGE_RESOLUTION|>--- conflicted
+++ resolved
@@ -258,14 +258,10 @@
 				: result;
 
 		if (dependencies.length > 0) {
-<<<<<<< HEAD
 			this.__internal__addParseMeta(
 				CssExtractRspackPlugin.pluginName,
 				JSON.stringify(dependencies)
 			);
-=======
-			parseMeta[PLUGIN_NAME] = JSON.stringify(dependencies);
->>>>>>> 17f611ce
 		}
 
 		callback(null, resultSource, undefined, data);
