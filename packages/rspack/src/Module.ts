import type {
	JsCodegenerationResult,
	JsContextModuleFactoryAfterResolveData,
	JsContextModuleFactoryBeforeResolveData,
	JsCreateData,
	JsFactoryMeta
} from "@rspack/binding";
import type { JsModule } from "@rspack/binding";
import type { Source } from "webpack-sources";

import { DependenciesBlock } from "./DependenciesBlock";
import { bindingDependencyFactory, Dependency } from "./Dependency";
import { JsSource } from "./util/source";

export type ResourceData = {
	resource: string;
	path: string;
	query?: string;
	fragment?: string;
};
export type ResourceDataWithData = ResourceData & {
	data?: Record<string, any>;
};
export type CreateData = Partial<JsCreateData>;
export type ContextInfo = {
	issuer: string;
	issuerLayer?: string | null;
};
export type ResolveData = {
	contextInfo: ContextInfo;
	context: string;
	request: string;
	fileDependencies: string[];
	missingDependencies: string[];
	contextDependencies: string[];
	createData?: CreateData;
};

export interface LibIdentOptions {
	/**
	 * absolute context path to which lib ident is relative to
	 */
	context: string;
}

export class ContextModuleFactoryBeforeResolveData {
	#inner: JsContextModuleFactoryBeforeResolveData;

	declare context: string;
	declare request: string;
	declare regExp: RegExp | undefined;
	declare recursive: boolean;

	static __from_binding(binding: JsContextModuleFactoryBeforeResolveData) {
		return new ContextModuleFactoryBeforeResolveData(binding);
	}

	static __to_binding(
		data: ContextModuleFactoryBeforeResolveData
	): JsContextModuleFactoryBeforeResolveData {
		return data.#inner;
	}

	private constructor(binding: JsContextModuleFactoryBeforeResolveData) {
		this.#inner = binding;

		Object.defineProperties(this, {
			context: {
				enumerable: true,
				get(): string {
					return binding.context;
				},
				set(val: string) {
					binding.context = val;
				}
			},
			request: {
				enumerable: true,
				get(): string {
					return binding.request;
				},
				set(val: string) {
					binding.request = val;
				}
			},
			regExp: {
				enumerable: true,
				get(): RegExp | undefined {
					return binding.regExp;
				},
				set(val: RegExp | undefined) {
					binding.regExp = val;
				}
			},
			recursive: {
				enumerable: true,
				get(this: ContextModuleFactoryAfterResolveData): boolean {
					return binding.recursive;
				},
				set(val: boolean) {
					binding.recursive = val;
				}
			}
		});
	}
}

export type ContextModuleFactoryBeforeResolveResult =
	| false
	| ContextModuleFactoryBeforeResolveData;

export class ContextModuleFactoryAfterResolveData {
	#inner: JsContextModuleFactoryAfterResolveData;

	declare resource: number;
	declare context: string;
	declare request: string;
	declare regExp: RegExp | undefined;
	declare recursive: boolean;
	declare readonly dependencies: Dependency[];

	static __from_binding(binding: JsContextModuleFactoryAfterResolveData) {
		return new ContextModuleFactoryAfterResolveData(binding);
	}

	static __to_binding(
		data: ContextModuleFactoryAfterResolveData
	): JsContextModuleFactoryAfterResolveData {
		return data.#inner;
	}

	private constructor(binding: JsContextModuleFactoryAfterResolveData) {
		this.#inner = binding;

		Object.defineProperties(this, {
			resource: {
				enumerable: true,
				get(): string {
					return binding.resource;
				},
				set(val: string) {
					binding.resource = val;
				}
			},
			context: {
				enumerable: true,
				get(): string {
					return binding.context;
				},
				set(val: string) {
					binding.context = val;
				}
			},
			request: {
				enumerable: true,
				get(): string {
					return binding.request;
				},
				set(val: string) {
					binding.request = val;
				}
			},
			regExp: {
				enumerable: true,
				get(): RegExp | undefined {
					return binding.regExp;
				},
				set(val: RegExp | undefined) {
					binding.regExp = val;
				}
			},
			recursive: {
				enumerable: true,
				get(): boolean {
					return binding.recursive;
				},
				set(val: boolean) {
					binding.recursive = val;
				}
			},
			dependencies: {
				enumerable: true,
				get(): Dependency[] {
					return binding.dependencies.map(dep =>
						bindingDependencyFactory.create(Dependency, dep)
					);
				}
			}
		});
	}
}

export type ContextModuleFactoryAfterResolveResult =
	| false
	| ContextModuleFactoryAfterResolveData;

const MODULE_MAPPINGS = new WeakMap<JsModule, Module>();

const BUILD_INFO_MAPPINGS = new Map<string, Record<string, any>>();
const BUILD_META_MAPPINGS = new Map<string, Record<string, any>>();

export class Module {
	#inner: JsModule;
	#identifier: string | undefined;
	#constructorName: string | undefined;
	#type: string | undefined;
	#layer: string | undefined | null;
	#context: string | undefined | null;
	#resource: string | undefined | null;
	#request: string | undefined | null;
	#rawRequest: string | undefined | null;
	#resourceResolveData: ResolveData | undefined | null;
	#matchResource: string | undefined | null;
	#modules: Module[] | undefined | null;

	declare readonly context: string | null;
	declare readonly resource: string | null;
	declare readonly request: string | null;
	declare userRequest?: string;
	declare readonly rawRequest: string | null;
	declare readonly type: string;
	declare readonly layer: string | null;
	declare readonly factoryMeta?: JsFactoryMeta;

	declare readonly modules: Module[] | undefined;
	declare readonly blocks: DependenciesBlock[];
	declare readonly dependencies: Dependency[];
	declare readonly useSourceMap: boolean;

	/**
	 * Records the dynamically added fields for Module on the JavaScript side.
	 * These fields are generally used within a plugin, so they do not need to be passed back to the Rust side.
	 */
	buildInfo: Record<string, any>;

	/**
	 * Records the dynamically added fields for Module on the JavaScript side.
	 * These fields are generally used within a plugin, so they do not need to be passed back to the Rust side.
	 */
	buildMeta: Record<string, any>;
<<<<<<< HEAD
=======
	declare readonly modules: Module[] | undefined;
	declare readonly blocks: DependenciesBlock[];
	declare readonly dependencies: Dependency[];
	declare readonly useSourceMap: boolean;
>>>>>>> 737e0289

	static __from_binding(binding: JsModule) {
		let module = MODULE_MAPPINGS.get(binding);
		if (module) {
			return module;
		}
		module = new Module(binding);
		MODULE_MAPPINGS.set(binding, module);
		return module;
	}

	static __to_binding(module: Module): JsModule {
		return module.#inner;
	}

	constructor(module: JsModule) {
		this.#inner = module;
<<<<<<< HEAD
		if (BUILD_INFO_MAPPINGS.has(this.#inner.moduleIdentifier)) {
			this.buildInfo = BUILD_INFO_MAPPINGS.get(this.#inner.moduleIdentifier)!;
		} else {
			this.buildInfo = {};
			BUILD_INFO_MAPPINGS.set(this.#inner.moduleIdentifier, this.buildInfo)!;
		}

		if (BUILD_META_MAPPINGS.has(this.#inner.moduleIdentifier)) {
			this.buildMeta = BUILD_META_MAPPINGS.get(this.#inner.moduleIdentifier)!;
		} else {
			this.buildMeta = {};
			BUILD_META_MAPPINGS.set(this.#inner.moduleIdentifier, this.buildMeta)!;
		}
=======
		this.buildInfo = {};
		this.buildMeta = {};
>>>>>>> 737e0289

		Object.defineProperties(this, {
			constructorName: {
				enumerable: true,
				get: (): string => {
					if (this.#constructorName === undefined) {
						this.#constructorName = module.constructorName;
					}
					return this.#constructorName;
				}
			},
			type: {
				enumerable: true,
				get: (): string => {
					if (this.#type === undefined) {
						this.#type = module.type;
					}
					return this.#type;
				}
			},
			layer: {
				enumerable: true,
				get: (): string | null => {
					if (this.#layer === undefined) {
						this.#layer = module.layer;
					}
					return this.#layer;
				}
			},
			context: {
				enumerable: true,
				get: (): string | null => {
					if (this.#context === undefined) {
						this.#context = module.context;
					}
					return this.#context;
				}
			},
			resource: {
				enumerable: true,
				get: (): string | null => {
					if (this.#resource === undefined) {
						this.#resource = module.resource;
					}
					return this.#resource;
				}
			},
			request: {
				enumerable: true,
				get: (): string | null => {
					if (this.#request === undefined) {
						this.#request = module.request;
					}
					return this.#request;
				}
			},
			userRequest: {
				enumerable: true,
				get(): string | undefined {
					return module.userRequest;
				},
				set(val: string) {
					module.userRequest = val;
				}
			},
			rawRequest: {
				enumerable: true,
				get: (): string | null => {
					if (this.#rawRequest === undefined) {
						this.#rawRequest = module.rawRequest;
					}
					return this.#rawRequest;
				}
			},
			factoryMeta: {
				enumerable: true,
				get(): JsFactoryMeta | undefined | undefined {
					return module.factoryMeta;
				}
			},
			modules: {
				enumerable: true,
<<<<<<< HEAD
				get: (): Module[] | null => {
					if (module instanceof JsModule) {
						if (this.#modules !== undefined) {
							return this.#modules;
						}
						this.#modules = module.modules
							? module.modules.map(m => Module.__from_binding(m))
							: null;
						return this.#modules;
					}
					return null;
=======
				get(): Module[] | undefined {
					return module.modules
						? module.modules.map(m => Module.__from_binding(m))
						: undefined;
>>>>>>> 737e0289
				}
			},
			blocks: {
				enumerable: true,
				get(): DependenciesBlock[] {
					return module.blocks.map(b => DependenciesBlock.__from_binding(b));
				}
			},
			dependencies: {
				enumerable: true,
				get(): Dependency[] {
<<<<<<< HEAD
					if ("dependencies" in module) {
						return module.dependencies.map(d =>
							bindingDependencyFactory.create(Dependency, d)
						);
					}
					return [];
=======
					return module.dependencies.map(d => Dependency.__from_binding(d));
>>>>>>> 737e0289
				}
			},
			useSourceMap: {
				enumerable: true,
				get(): boolean {
					return module.useSourceMap;
				}
			},
			resourceResolveData: {
				enumerable: true,
				get: (): ResolveData | null => {
					if (this.#resourceResolveData === undefined) {
						this.#resourceResolveData = module.resourceResolveData as any;
					}
					return this.#resourceResolveData!;
				}
			},
			matchResource: {
				enumerable: true,
				get: (): string | null => {
					if (this.#matchResource === undefined) {
						this.#matchResource = module.matchResource;
					}
					return this.#matchResource;
				}
			}
		});
	}

	originalSource(): Source | null {
		if (this.#inner.originalSource) {
			return JsSource.__from_binding(this.#inner.originalSource);
		}
		return null;
	}

	identifier(): string {
		if (this.#identifier === undefined) {
			this.#identifier = this.#inner.moduleIdentifier;
		}
		return this.#identifier;
	}

	nameForCondition(): string | null {
		if (typeof this.#inner.nameForCondition === "string") {
			return this.#inner.nameForCondition;
		}
		return null;
	}

	size(type?: string): number {
		if ("size" in this.#inner) {
			return this.#inner.size(type);
		}
		return 0;
	}

	libIdent(options: LibIdentOptions): string | null {
		return this.#inner.libIdent(options);
	}
}

export class CodeGenerationResult {
	#inner: JsCodegenerationResult;

	constructor(result: JsCodegenerationResult) {
		this.#inner = result;
	}

	get(sourceType: string) {
		return this.#inner.sources[sourceType];
	}
}

export class CodeGenerationResults {}<|MERGE_RESOLUTION|>--- conflicted
+++ resolved
@@ -5,11 +5,11 @@
 	JsCreateData,
 	JsFactoryMeta
 } from "@rspack/binding";
-import type { JsModule } from "@rspack/binding";
 import type { Source } from "webpack-sources";
 
+import { JsModule } from "@rspack/binding";
 import { DependenciesBlock } from "./DependenciesBlock";
-import { bindingDependencyFactory, Dependency } from "./Dependency";
+import { Dependency, bindingDependencyFactory } from "./Dependency";
 import { JsSource } from "./util/source";
 
 export type ResourceData = {
@@ -221,7 +221,6 @@
 	declare readonly type: string;
 	declare readonly layer: string | null;
 	declare readonly factoryMeta?: JsFactoryMeta;
-
 	declare readonly modules: Module[] | undefined;
 	declare readonly blocks: DependenciesBlock[];
 	declare readonly dependencies: Dependency[];
@@ -236,15 +235,9 @@
 	/**
 	 * Records the dynamically added fields for Module on the JavaScript side.
 	 * These fields are generally used within a plugin, so they do not need to be passed back to the Rust side.
+	 * @see {@link Compilation#customModules}
 	 */
 	buildMeta: Record<string, any>;
-<<<<<<< HEAD
-=======
-	declare readonly modules: Module[] | undefined;
-	declare readonly blocks: DependenciesBlock[];
-	declare readonly dependencies: Dependency[];
-	declare readonly useSourceMap: boolean;
->>>>>>> 737e0289
 
 	static __from_binding(binding: JsModule) {
 		let module = MODULE_MAPPINGS.get(binding);
@@ -262,7 +255,6 @@
 
 	constructor(module: JsModule) {
 		this.#inner = module;
-<<<<<<< HEAD
 		if (BUILD_INFO_MAPPINGS.has(this.#inner.moduleIdentifier)) {
 			this.buildInfo = BUILD_INFO_MAPPINGS.get(this.#inner.moduleIdentifier)!;
 		} else {
@@ -276,10 +268,6 @@
 			this.buildMeta = {};
 			BUILD_META_MAPPINGS.set(this.#inner.moduleIdentifier, this.buildMeta)!;
 		}
-=======
-		this.buildInfo = {};
-		this.buildMeta = {};
->>>>>>> 737e0289
 
 		Object.defineProperties(this, {
 			constructorName: {
@@ -362,7 +350,6 @@
 			},
 			modules: {
 				enumerable: true,
-<<<<<<< HEAD
 				get: (): Module[] | null => {
 					if (module instanceof JsModule) {
 						if (this.#modules !== undefined) {
@@ -374,12 +361,6 @@
 						return this.#modules;
 					}
 					return null;
-=======
-				get(): Module[] | undefined {
-					return module.modules
-						? module.modules.map(m => Module.__from_binding(m))
-						: undefined;
->>>>>>> 737e0289
 				}
 			},
 			blocks: {
@@ -391,16 +372,12 @@
 			dependencies: {
 				enumerable: true,
 				get(): Dependency[] {
-<<<<<<< HEAD
 					if ("dependencies" in module) {
 						return module.dependencies.map(d =>
 							bindingDependencyFactory.create(Dependency, d)
 						);
 					}
 					return [];
-=======
-					return module.dependencies.map(d => Dependency.__from_binding(d));
->>>>>>> 737e0289
 				}
 			},
 			useSourceMap: {
