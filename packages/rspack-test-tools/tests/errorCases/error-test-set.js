/** @type {import('../..').TErrorCaseConfig} */
module.exports = {
	description: "Testing set errors",
	options() {
		return {
			entry: "./resolve-fail-esm",
			plugins: [
				compiler => {
					compiler.hooks.afterCompile.tap("set errors", compilation => {
						compilation.errors = [new Error("error 1"), new Error("error 2")];
					});
				}
			]
		};
	},
	async check(diagnostics) {
		expect(diagnostics).toMatchInlineSnapshot(`
		Object {
		  "errors": Array [
		    Object {
<<<<<<< HEAD
		      "message": "  × Error: error 1\\n  │     at xxx\\n  │     at xxx\\n  │     at xxx\\n  │     at xxx\\n  │     at xxx\\n  │     at xxx\\n  │     at xxx\\n  │     at xxx\\n  │     at xxx\\n  │     at xxx\\n",
=======
		      "message": "  × Error: error 1\\n  │     at xxx\\n  │     at xxx\\n  │     at xxx\\n  │     at xxx\\n  │     at xxx\\n  │     at xxx\\n",
>>>>>>> edf4038d
		      "moduleTrace": Array [],
		      "stack": "Error: error 1\\n    at <TEST_TOOLS_ROOT>/tests/errorCases/error-test-set.js<LINE_COL>\\n    at Object.fn (<RSPACK_ROOT>/dist/index.js<LINE_COL>)\\n    at next (<ROOT>/node_modules/<PNPM_INNER>/@rspack/lite-tapable/dist/index.js<LINE_COL>)\\n    at AsyncSeriesHook.callAsyncStageRange (<ROOT>/node_modules/<PNPM_INNER>/@rspack/lite-tapable/dist/index.js<LINE_COL>)\\n    at AsyncSeriesHook.callAsync (<ROOT>/node_modules/<PNPM_INNER>/@rspack/lite-tapable/dist/index.js<LINE_COL>)\\n    at <RSPACK_ROOT>/dist/index.js<LINE_COL>",
		    },
		    Object {
<<<<<<< HEAD
		      "message": "  × Error: error 2\\n  │     at xxx\\n  │     at xxx\\n  │     at xxx\\n  │     at xxx\\n  │     at xxx\\n  │     at xxx\\n  │     at xxx\\n  │     at xxx\\n  │     at xxx\\n  │     at xxx\\n",
=======
		      "message": "  × Error: error 2\\n  │     at xxx\\n  │     at xxx\\n  │     at xxx\\n  │     at xxx\\n  │     at xxx\\n  │     at xxx\\n",
>>>>>>> edf4038d
		      "moduleTrace": Array [],
		      "stack": "Error: error 2\\n    at <TEST_TOOLS_ROOT>/tests/errorCases/error-test-set.js<LINE_COL>\\n    at Object.fn (<RSPACK_ROOT>/dist/index.js<LINE_COL>)\\n    at next (<ROOT>/node_modules/<PNPM_INNER>/@rspack/lite-tapable/dist/index.js<LINE_COL>)\\n    at AsyncSeriesHook.callAsyncStageRange (<ROOT>/node_modules/<PNPM_INNER>/@rspack/lite-tapable/dist/index.js<LINE_COL>)\\n    at AsyncSeriesHook.callAsync (<ROOT>/node_modules/<PNPM_INNER>/@rspack/lite-tapable/dist/index.js<LINE_COL>)\\n    at <RSPACK_ROOT>/dist/index.js<LINE_COL>",
		    },
		  ],
		  "warnings": Array [],
		}
	`);
	}
};<|MERGE_RESOLUTION|>--- conflicted
+++ resolved
@@ -18,20 +18,12 @@
 		Object {
 		  "errors": Array [
 		    Object {
-<<<<<<< HEAD
-		      "message": "  × Error: error 1\\n  │     at xxx\\n  │     at xxx\\n  │     at xxx\\n  │     at xxx\\n  │     at xxx\\n  │     at xxx\\n  │     at xxx\\n  │     at xxx\\n  │     at xxx\\n  │     at xxx\\n",
-=======
 		      "message": "  × Error: error 1\\n  │     at xxx\\n  │     at xxx\\n  │     at xxx\\n  │     at xxx\\n  │     at xxx\\n  │     at xxx\\n",
->>>>>>> edf4038d
 		      "moduleTrace": Array [],
 		      "stack": "Error: error 1\\n    at <TEST_TOOLS_ROOT>/tests/errorCases/error-test-set.js<LINE_COL>\\n    at Object.fn (<RSPACK_ROOT>/dist/index.js<LINE_COL>)\\n    at next (<ROOT>/node_modules/<PNPM_INNER>/@rspack/lite-tapable/dist/index.js<LINE_COL>)\\n    at AsyncSeriesHook.callAsyncStageRange (<ROOT>/node_modules/<PNPM_INNER>/@rspack/lite-tapable/dist/index.js<LINE_COL>)\\n    at AsyncSeriesHook.callAsync (<ROOT>/node_modules/<PNPM_INNER>/@rspack/lite-tapable/dist/index.js<LINE_COL>)\\n    at <RSPACK_ROOT>/dist/index.js<LINE_COL>",
 		    },
 		    Object {
-<<<<<<< HEAD
-		      "message": "  × Error: error 2\\n  │     at xxx\\n  │     at xxx\\n  │     at xxx\\n  │     at xxx\\n  │     at xxx\\n  │     at xxx\\n  │     at xxx\\n  │     at xxx\\n  │     at xxx\\n  │     at xxx\\n",
-=======
 		      "message": "  × Error: error 2\\n  │     at xxx\\n  │     at xxx\\n  │     at xxx\\n  │     at xxx\\n  │     at xxx\\n  │     at xxx\\n",
->>>>>>> edf4038d
 		      "moduleTrace": Array [],
 		      "stack": "Error: error 2\\n    at <TEST_TOOLS_ROOT>/tests/errorCases/error-test-set.js<LINE_COL>\\n    at Object.fn (<RSPACK_ROOT>/dist/index.js<LINE_COL>)\\n    at next (<ROOT>/node_modules/<PNPM_INNER>/@rspack/lite-tapable/dist/index.js<LINE_COL>)\\n    at AsyncSeriesHook.callAsyncStageRange (<ROOT>/node_modules/<PNPM_INNER>/@rspack/lite-tapable/dist/index.js<LINE_COL>)\\n    at AsyncSeriesHook.callAsync (<ROOT>/node_modules/<PNPM_INNER>/@rspack/lite-tapable/dist/index.js<LINE_COL>)\\n    at <RSPACK_ROOT>/dist/index.js<LINE_COL>",
 		    },
