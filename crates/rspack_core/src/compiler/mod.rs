--- conflicted
+++ resolved
@@ -5,12 +5,9 @@
 use std::sync::atomic::AtomicU32;
 use std::sync::Arc;
 
-<<<<<<< HEAD
+use async_scoped::TokioScope;
 use derive_more::Debug;
 use futures::future::join_all;
-=======
-use async_scoped::TokioScope;
->>>>>>> 06524a20
 use rspack_error::Result;
 use rspack_fs::{IntermediateFileSystem, NativeFileSystem, ReadableFileSystem, WritableFileSystem};
 use rspack_hook::define_hook;
@@ -369,40 +366,6 @@
       .await?;
 
     let mut new_emitted_asset_versions = HashMap::default();
-<<<<<<< HEAD
-    let results = join_all(
-      self
-        .compilation
-        .assets()
-        .iter()
-        .filter_map(|(filename, asset)| {
-          // collect version info to new_emitted_asset_versions
-          if self
-            .options
-            .experiments
-            .incremental
-            .contains(IncrementalPasses::EMIT_ASSETS)
-          {
-            new_emitted_asset_versions.insert(filename.to_string(), asset.info.version.clone());
-          }
-
-          if let Some(old_version) = self.emitted_asset_versions.get(filename) {
-            if old_version.as_str() == asset.info.version && !old_version.is_empty() {
-              return None;
-            }
-          }
-
-          Some(self.emit_asset(&self.options.output.path, filename, asset))
-        }),
-    )
-    .await;
-
-    self.emitted_asset_versions = new_emitted_asset_versions;
-    // return first error
-    for item in results {
-      item?;
-    }
-=======
     // SAFETY: await immediately and trust caller to poll future entirely
     let _ = unsafe {
       TokioScope::scope_and_collect(|s| {
@@ -434,7 +397,6 @@
     .await;
 
     self.emitted_asset_versions = new_emitted_asset_versions;
->>>>>>> 06524a20
 
     self
       .plugin_driver
