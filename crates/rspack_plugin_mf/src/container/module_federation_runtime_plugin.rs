--- conflicted
+++ resolved
@@ -88,17 +88,10 @@
     ctx.compiler_hooks.finish_make.tap(finish_make::new(self));
 
     // Apply supporting plugins
-<<<<<<< HEAD
-    EmbedFederationRuntimePlugin::default()
-      .apply(PluginContext::with_context(ctx.context), options)?;
-    HoistContainerReferencesPlugin::default()
-      .apply(PluginContext::with_context(ctx.context), options)?;
+    EmbedFederationRuntimePlugin::default().apply(ctx)?;
+    HoistContainerReferencesPlugin::default().apply(ctx)?;
     ShareUsagePlugin::new(ShareUsagePluginOptions::default())
       .apply(PluginContext::with_context(ctx.context), options)?;
-=======
-    EmbedFederationRuntimePlugin::default().apply(ctx)?;
-    HoistContainerReferencesPlugin::default().apply(ctx)?;
->>>>>>> 611c5afb
 
     Ok(())
   }
