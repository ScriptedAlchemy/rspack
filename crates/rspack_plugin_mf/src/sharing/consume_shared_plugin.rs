use std::{
  collections::HashSet,
  fmt,
  sync::{Arc, LazyLock, Mutex, RwLock},
};

use camino::Utf8Path;
use regex::Regex;
use rspack_cacheable::cacheable;
use rspack_core::{
<<<<<<< HEAD
  ApplyContext, BoxModule, ChunkUkey, Compilation, CompilationAdditionalTreeRuntimeRequirements,
  CompilationFinishModules, CompilationParams, CompilerOptions, CompilerThisCompilation, Context,
  DependencyCategory, DependencyType, ExportsInfoGetter, ModuleExt, ModuleFactoryCreateData,
  ModuleGraph, ModuleIdentifier, ModuleType, NormalModuleCreateData,
  NormalModuleFactoryCreateModule, NormalModuleFactoryFactorize, NormalModuleFactoryModule, Plugin,
  PluginContext, PrefetchExportsInfoMode, ProvidedExports, ResolveOptionsWithDependencyType,
  ResolveResult, Resolver, RuntimeGlobals,
=======
  BoxModule, ChunkUkey, Compilation, CompilationAdditionalTreeRuntimeRequirements,
  CompilationParams, CompilerThisCompilation, Context, DependencyCategory, DependencyType,
  ModuleExt, ModuleFactoryCreateData, NormalModuleCreateData, NormalModuleFactoryCreateModule,
  NormalModuleFactoryFactorize, Plugin, ResolveOptionsWithDependencyType, ResolveResult, Resolver,
  RuntimeGlobals,
>>>>>>> 611c5afb
};
use rspack_error::{Diagnostic, Result, error};
use rspack_fs::ReadableFileSystem;
use rspack_hook::{plugin, plugin_hook};
use rustc_hash::FxHashMap;

use super::{
  consume_shared_module::ConsumeSharedModule,
  consume_shared_runtime_module::ConsumeSharedRuntimeModule,
};

#[cacheable]
#[derive(Debug, Clone, Hash)]
pub struct ConsumeOptions {
  pub import: Option<String>,
  pub import_resolved: Option<String>,
  pub share_key: String,
  pub share_scope: String,
  pub required_version: Option<ConsumeVersion>,
  pub package_name: Option<String>,
  pub strict_version: bool,
  pub singleton: bool,
  pub eager: bool,
}

#[cacheable]
#[derive(Debug, Clone, PartialEq, Eq, Hash)]
pub enum ConsumeVersion {
  Version(String),
  False,
}

impl fmt::Display for ConsumeVersion {
  fn fmt(&self, f: &mut fmt::Formatter<'_>) -> fmt::Result {
    match self {
      ConsumeVersion::Version(v) => write!(f, "{v}"),
      ConsumeVersion::False => write!(f, "*"),
    }
  }
}

static RELATIVE_REQUEST: LazyLock<Regex> =
  LazyLock::new(|| Regex::new(r"^\.\.?(\/|$)").expect("Invalid regex"));
static ABSOLUTE_REQUEST: LazyLock<Regex> =
  LazyLock::new(|| Regex::new(r"^(\/|[A-Za-z]:\\|\\\\)").expect("Invalid regex"));
static PACKAGE_NAME: LazyLock<Regex> =
  LazyLock::new(|| Regex::new(r"^((?:@[^\\/]+[\\/])?[^\\/]+)").expect("Invalid regex"));

#[derive(Debug)]
struct MatchedConsumes {
  resolved: FxHashMap<String, Arc<ConsumeOptions>>,
  unresolved: FxHashMap<String, Arc<ConsumeOptions>>,
  prefixed: FxHashMap<String, Arc<ConsumeOptions>>,
}

async fn resolve_matched_configs(
  compilation: &mut Compilation,
  resolver: Arc<Resolver>,
  configs: &[(String, Arc<ConsumeOptions>)],
) -> MatchedConsumes {
  let mut resolved = FxHashMap::default();
  let mut unresolved = FxHashMap::default();
  let mut prefixed = FxHashMap::default();
  for (request, config) in configs {
    if RELATIVE_REQUEST.is_match(request) {
      let Ok(ResolveResult::Resource(resource)) = resolver
        .resolve(compilation.options.context.as_ref(), request)
        .await
      else {
        compilation.push_diagnostic(error!("Can't resolve shared module {request}").into());
        continue;
      };
      resolved.insert(resource.path.as_str().to_string(), config.clone());
      compilation
        .file_dependencies
        .insert(resource.path.as_path().into());
    } else if ABSOLUTE_REQUEST.is_match(request) {
      resolved.insert(request.to_owned(), config.clone());
    } else if request.ends_with('/') {
      prefixed.insert(request.to_owned(), config.clone());
    } else {
      unresolved.insert(request.to_owned(), config.clone());
    }
  }
  MatchedConsumes {
    resolved,
    unresolved,
    prefixed,
  }
}

async fn get_description_file(
  fs: Arc<dyn ReadableFileSystem>,
  mut dir: &Utf8Path,
  satisfies_description_file_data: Option<impl Fn(Option<serde_json::Value>) -> bool>,
) -> (Option<serde_json::Value>, Option<Vec<String>>) {
  let description_filename = "package.json";
  let mut checked_file_paths = HashSet::new();

  loop {
    let description_file = dir.join(description_filename);

    let data = fs.read(&description_file).await;

    if let Ok(data) = data
      && let Ok(data) = serde_json::from_slice::<serde_json::Value>(&data)
    {
      if satisfies_description_file_data
        .as_ref()
        .is_some_and(|f| !f(Some(data.clone())))
      {
        checked_file_paths.insert(description_file.to_string());
      } else {
        return (Some(data), None);
      }
    }
    if let Some(parent) = dir.parent() {
      dir = parent;
    } else {
      return (None, Some(checked_file_paths.into_iter().collect()));
    }
  }
}

fn get_required_version_from_description_file(
  data: serde_json::Value,
  package_name: &str,
) -> Option<ConsumeVersion> {
  let data = data.as_object()?;
  let get_version_from_dependencies = |dependencies: &str| {
    data
      .get(dependencies)
      .and_then(|d| d.as_object())
      .and_then(|deps| deps.get(package_name))
      .and_then(|v| v.as_str())
      .map(|v| ConsumeVersion::Version(v.to_string()))
  };
  get_version_from_dependencies("optionalDependencies")
    .or_else(|| get_version_from_dependencies("dependencies"))
    .or_else(|| get_version_from_dependencies("peerDependencies"))
    .or_else(|| get_version_from_dependencies("devDependencies"))
}

#[derive(Debug)]
pub struct ConsumeSharedPluginOptions {
  pub consumes: Vec<(String, Arc<ConsumeOptions>)>,
  pub enhanced: bool,
}

#[plugin]
#[derive(Debug)]
pub struct ConsumeSharedPlugin {
  options: ConsumeSharedPluginOptions,
  resolver: Mutex<Option<Arc<Resolver>>>,
  compiler_context: Mutex<Option<Context>>,
  matched_consumes: RwLock<Option<Arc<MatchedConsumes>>>,
}

impl ConsumeSharedPlugin {
  pub fn new(options: ConsumeSharedPluginOptions) -> Self {
    Self::new_inner(
      options,
      Default::default(),
      Default::default(),
      Default::default(),
    )
  }

  fn init_context(&self, compilation: &Compilation) {
    let mut lock = self.compiler_context.lock().expect("should lock");
    *lock = Some(compilation.options.context.clone());
  }

  fn get_context(&self) -> Context {
    let lock = self.compiler_context.lock().expect("should lock");
    lock.clone().expect("init_context first")
  }

  fn init_resolver(&self, compilation: &Compilation) {
    let mut lock = self.resolver.lock().expect("should lock");
    *lock = Some(
      compilation
        .resolver_factory
        .get(ResolveOptionsWithDependencyType {
          resolve_options: None,
          resolve_to_context: false,
          dependency_category: DependencyCategory::Esm,
        }),
    );
  }

  fn get_resolver(&self) -> Arc<Resolver> {
    let lock = self.resolver.lock().expect("should lock");
    lock.clone().expect("init_resolver first")
  }

  async fn init_matched_consumes(&self, compilation: &mut Compilation, resolver: Arc<Resolver>) {
    let config = resolve_matched_configs(compilation, resolver, &self.options.consumes).await;
    let mut lock = self.matched_consumes.write().expect("should lock");

    *lock = Some(Arc::new(config));
  }

  fn get_matched_consumes(&self) -> Arc<MatchedConsumes> {
    let lock = self.matched_consumes.read().expect("should lock");
    lock.clone().expect("init_matched_consumes first")
  }

  async fn get_required_version(
    &self,
    context: &Context,
    request: &str,
    config: Arc<ConsumeOptions>,
    add_diagnostic: &mut impl FnMut(Diagnostic),
  ) -> Option<ConsumeVersion> {
    let mut required_version_warning = |details: &str| {
      add_diagnostic(Diagnostic::warn(
        self.name().into(),
        format!(
          "No required version specified and unable to automatically determine one. {details} file: shared module {request}"
        ),
      ))
    };
    if let Some(version) = config.required_version.as_ref() {
      Some(version.clone())
    } else {
      let package_name = if let Some(name) = &config.package_name {
        Some(name.as_str())
      } else if ABSOLUTE_REQUEST.is_match(request) {
        return None;
      } else if let Some(caps) = PACKAGE_NAME.captures(request)
        && let Some(mat) = caps.get(0)
      {
        Some(mat.as_str())
      } else {
        required_version_warning("Unable to extract the package name from request.");
        return None;
      };

      if let Some(package_name) = package_name {
        let fs = self.get_resolver().inner_fs();
        let (data, checked_description_file_paths) = get_description_file(
          fs,
          context.as_path(),
          Some(|data: Option<serde_json::Value>| {
            if let Some(data) = data {
              let name_matches = data.get("name").and_then(|n| n.as_str()) == Some(package_name);
              let version_matches = get_required_version_from_description_file(data, package_name)
                .is_some_and(|version| matches!(version, ConsumeVersion::Version(_)));
              name_matches || version_matches
            } else {
              false
            }
          }),
        )
        .await;

        if let Some(data) = data {
          if let Some(name) = data.get("name").and_then(|n| n.as_str())
            && name == package_name
          {
            // Package self-referencing
            return None;
          }
          return get_required_version_from_description_file(data, package_name);
        } else {
          if let Some(file_paths) = checked_description_file_paths
            && !file_paths.is_empty()
          {
            required_version_warning(&format!(
              "Unable to find required version for \"{package_name}\" in description file/s\n{}\nIt need to be in dependencies, devDependencies or peerDependencies.",
              file_paths.join("\n")
            ));
          } else {
            required_version_warning(&format!(
              "Unable to find description file in {}",
              context.as_str()
            ));
          }
          return None;
        }
      }

      None
    }
  }

  /// Extract share key from ConsumeShared module identifier
  /// Format: "consume shared module ({share_scope}) {share_key}@{version}..."
  fn extract_share_key_from_identifier(identifier: &str) -> Option<String> {
    // Use regex to extract share_key from the identifier
    static SHARE_KEY_REGEX: LazyLock<Regex> = LazyLock::new(|| {
      Regex::new(r"consume shared module \([^)]+\) ([^@]+)@").expect("valid regex")
    });

    SHARE_KEY_REGEX
      .captures(identifier)
      .and_then(|caps| caps.get(1))
      .map(|m| m.as_str().to_string())
  }

  /// Set consume_shared_key in the fallback module's BuildMeta for tree-shaking macro support
  fn set_consume_shared_key_in_fallback(
    compilation: &mut Compilation,
    consume_shared_id: &ModuleIdentifier,
  ) -> Result<()> {
    // First, get the share_key from the ConsumeShared module
    let share_key = {
      let module_graph = compilation.get_module_graph();
      if let Some(consume_shared_module) = module_graph.module_by_identifier(consume_shared_id) {
        consume_shared_module.get_consume_shared_key().cloned()
      } else {
        None
      }
    };

    if let Some(share_key) = share_key {
      // Find the fallback module identifier
      let fallback_id = {
        let module_graph = compilation.get_module_graph();
        if let Some(consume_shared_module) = module_graph.module_by_identifier(consume_shared_id) {
          if let Some(consume_shared) = consume_shared_module
            .as_any()
            .downcast_ref::<ConsumeSharedModule>()
          {
            consume_shared.find_fallback_module_id(&module_graph)
          } else {
            None
          }
        } else {
          None
        }
      };

      // If we have a fallback, set the consume_shared_key in its BuildMeta
      if let Some(fallback_id) = fallback_id {
        let mut module_graph = compilation.get_module_graph_mut();
        if let Some(fallback_module) = module_graph.module_by_identifier_mut(&fallback_id) {
          // Set the consume_shared_key in the fallback module's BuildMeta
          fallback_module.build_meta_mut().consume_shared_key = Some(share_key);
        }
      }
    }

    Ok(())
  }

  /// Copy metadata from fallback module to ConsumeShared module
  fn copy_fallback_metadata_to_consume_shared(
    compilation: &mut Compilation,
    consume_shared_id: &ModuleIdentifier,
  ) -> Result<()> {
    // First, find the fallback module identifier
    let fallback_id = {
      let module_graph = compilation.get_module_graph();
      if let Some(consume_shared_module) = module_graph.module_by_identifier(consume_shared_id) {
        if let Some(consume_shared) = consume_shared_module
          .as_any()
          .downcast_ref::<ConsumeSharedModule>()
        {
          consume_shared.find_fallback_module_id(&module_graph)
        } else {
          None
        }
      } else {
        None
      }
    };

    // If we have a fallback, copy the export metadata
    if let Some(fallback_id) = fallback_id {
      let mut module_graph = compilation.get_module_graph_mut();

      // Copy export information from fallback to ConsumeShared
      Self::copy_exports_from_fallback_to_consume_shared(
        &mut module_graph,
        &fallback_id,
        consume_shared_id,
      )?;
    }

    Ok(())
  }

  /// Copy export information from fallback module to ConsumeShared module
  fn copy_exports_from_fallback_to_consume_shared(
    module_graph: &mut ModuleGraph,
    fallback_id: &ModuleIdentifier,
    consume_shared_id: &ModuleIdentifier,
  ) -> Result<()> {
    use rspack_core::ExportProvided;

    // Get exports info for both modules
    let fallback_exports_info = module_graph.get_exports_info(fallback_id);
    let consume_shared_exports_info = module_graph.get_exports_info(consume_shared_id);

    // Get the fallback module's provided exports using prefetched mode
    let prefetched_fallback = ExportsInfoGetter::prefetch(
      &fallback_exports_info,
      module_graph,
      PrefetchExportsInfoMode::Full,
    );

    let fallback_provided = prefetched_fallback.get_provided_exports();

    // Copy the provided exports to the ConsumeShared module
    match fallback_provided {
      ProvidedExports::ProvidedNames(export_names) => {
        // Copy each specific export from fallback to ConsumeShared
        for export_name in export_names {
          // Get or create export info for this export in the ConsumeShared module
          let consume_shared_export_info =
            consume_shared_exports_info.get_export_info(module_graph, &export_name);
          let fallback_export_info =
            fallback_exports_info.get_export_info(module_graph, &export_name);

          // Copy the provided status
          if let Some(provided) = fallback_export_info.as_data(module_graph).provided() {
            consume_shared_export_info
              .as_data_mut(module_graph)
              .set_provided(Some(provided));
          } else {
            // Default to provided if not explicitly set in fallback
            consume_shared_export_info
              .as_data_mut(module_graph)
              .set_provided(Some(ExportProvided::Provided));
          }

          // Copy can_mangle_provide status
          if let Some(can_mangle) = fallback_export_info
            .as_data(module_graph)
            .can_mangle_provide()
          {
            consume_shared_export_info
              .as_data_mut(module_graph)
              .set_can_mangle_provide(Some(can_mangle));
          }

          // Copy exports_info if it exists (for nested exports)
          if let Some(nested_exports_info) =
            fallback_export_info.as_data(module_graph).exports_info()
          {
            consume_shared_export_info
              .as_data_mut(module_graph)
              .set_exports_info(Some(nested_exports_info));
          }

          // Note: Usage state copying is handled by FlagDependencyUsagePlugin
          // We only copy provision metadata here

          // Copy terminal binding information if available
          let terminal_binding = fallback_export_info
            .as_data(module_graph)
            .terminal_binding();
          if terminal_binding {
            consume_shared_export_info
              .as_data_mut(module_graph)
              .set_terminal_binding(terminal_binding);
          }
        }

        // Mark the ConsumeShared module as having complete provide info
        consume_shared_exports_info.set_has_provide_info(module_graph);

        // Set the "other exports" to not provided (since we copied all specific exports)
        consume_shared_exports_info.set_unknown_exports_provided(
          module_graph,
          false, // not provided
          None,  // no exclude exports
          None,  // no can_mangle
          None,  // no terminal_binding
          None,  // no target_key
        );
      }
      ProvidedExports::ProvidedAll => {
        // If fallback provides all exports, mark ConsumeShared the same way
        consume_shared_exports_info.set_unknown_exports_provided(
          module_graph,
          true, // provided
          None, // no exclude exports
          None, // no can_mangle
          None, // no terminal_binding
          None, // no target_key
        );
        consume_shared_exports_info.set_has_provide_info(module_graph);
      }
      ProvidedExports::Unknown => {
        // Keep unknown status - don't copy anything
      }
    }

    Ok(())
  }

  /// Enhanced metadata copying that also analyzes usage through incoming connections
  fn enhanced_copy_fallback_metadata_to_consume_shared(
    compilation: &mut Compilation,
    consume_shared_id: &ModuleIdentifier,
  ) -> Result<()> {
    // Note: Enhanced analysis disabled due to borrow checker issues
    // ShareUsagePlugin provides this functionality instead

    // First, do the standard export metadata copying
    Self::copy_fallback_metadata_to_consume_shared(compilation, consume_shared_id)?;

    /* Enhanced analysis commented out due to borrow checker issues
    // Then, enhance with usage analysis from incoming connections
    let mut module_graph = compilation.get_module_graph_mut();

    // Analyze incoming connections to track actual usage
    let incoming_connections: Vec<_> = module_graph
      .get_incoming_connections(consume_shared_id)
      .collect();

    for connection in incoming_connections {
      if let Some(dependency) = module_graph.dependency_by_id(&connection.dependency_id) {
        // Use get_referenced_exports to extract specific export names
        let referenced_exports = dependency.get_referenced_exports(
          &module_graph,
          &ModuleGraphCacheArtifact::default(),
          None,
        );

        // Process referenced exports and mark them as used in the ConsumeShared module
        for export_ref in referenced_exports {
          match export_ref {
            ExtendedReferencedExport::Array(names) => {
              for name in names {
                let export_atom = rspack_util::atom::Atom::from(name.as_str());
                let exports_info = module_graph.get_exports_info(consume_shared_id);
                let export_info = exports_info.get_export_info(&mut module_graph, &export_atom);

                // Usage state is handled by FlagDependencyUsagePlugin
                // Just mark as provided

                export_info.as_data_mut(&mut module_graph).set_provided(
                  Some(rspack_core::ExportProvided::Provided),
                );
              }
            },
            ExtendedReferencedExport::Export(export_info) => {
              if !export_info.name.is_empty() {
                for name in export_info.name {
                  let export_atom = rspack_util::atom::Atom::from(name.as_str());
                  let exports_info = module_graph.get_exports_info(consume_shared_id);
                  let export_info = exports_info.get_export_info(&mut module_graph, &export_atom);

                  // Usage state is handled by FlagDependencyUsagePlugin
                  // Just mark as provided

                  export_info.as_data_mut(&mut module_graph).set_provided(
                    Some(rspack_core::ExportProvided::Provided),
                  );
                }
              }
            },
            ExtendedReferencedExport::Export(_) => {
              // This might be a namespace import or similar - analyze further if needed
              let exports_info = module_graph.get_exports_info(consume_shared_id);

              // For namespace imports, we may need to mark all exports as potentially used
              // This is a conservative approach to ensure tree-shaking doesn't remove needed exports
              let prefetched = ExportsInfoGetter::prefetch(
                &exports_info,
                &module_graph,
                PrefetchExportsInfoMode::Full,
              );

              if let ProvidedExports::ProvidedNames(export_names) = prefetched.get_provided_exports() {
                for export_name in export_names {
                  let export_info = exports_info.get_export_info(&mut module_graph, &export_name);
                  // Usage state is handled by FlagDependencyUsagePlugin
                  // Just mark as provided
                  export_info.as_data_mut(&mut module_graph).set_provided(
                    Some(rspack_core::ExportProvided::Provided),
                  );
                }
              }
            },
            _ => {
              // Handle other cases if needed - potentially log for debugging
            }
          }
        }
      }
    }
    */

    Ok(())
  }

  async fn create_consume_shared_module(
    &self,
    context: &Context,
    request: &str,
    config: Arc<ConsumeOptions>,
    add_diagnostic: &mut impl FnMut(Diagnostic),
  ) -> Result<ConsumeSharedModule> {
    let direct_fallback = matches!(&config.import, Some(i) if RELATIVE_REQUEST.is_match(i) | ABSOLUTE_REQUEST.is_match(i));
    let import_resolved = match &config.import {
      None => None,
      Some(import) => {
        let resolver = self.get_resolver();
        resolver
          .resolve(
            if direct_fallback {
              self.get_context()
            } else {
              context.clone()
            }
            .as_ref(),
            import,
          )
          .await
          .map_err(|_e| {
            add_diagnostic(Diagnostic::error(
              "ModuleNotFoundError".into(),
              format!("resolving fallback for shared module {request}"),
            ))
          })
          .ok()
      }
    }
    .and_then(|i| match i {
      ResolveResult::Resource(r) => Some(r.path.as_str().to_string()),
      ResolveResult::Ignored => None,
    });
    let required_version = self
      .get_required_version(context, request, config.clone(), add_diagnostic)
      .await;

    Ok(ConsumeSharedModule::new(
      if direct_fallback {
        self.get_context()
      } else {
        context.clone()
      },
      ConsumeOptions {
        import: import_resolved
          .is_some()
          .then(|| config.import.clone())
          .and_then(|i| i),
        import_resolved,
        share_key: config.share_key.clone(),
        share_scope: config.share_scope.clone(),
        required_version,
        package_name: config.package_name.clone(),
        strict_version: config.strict_version,
        singleton: config.singleton,
        eager: config.eager,
      },
    ))
  }
}

#[plugin_hook(CompilerThisCompilation for ConsumeSharedPlugin)]
async fn this_compilation(
  &self,
  compilation: &mut Compilation,
  params: &mut CompilationParams,
) -> Result<()> {
  compilation.set_dependency_factory(
    DependencyType::ConsumeSharedFallback,
    params.normal_module_factory.clone(),
  );
  self.init_context(compilation);
  self.init_resolver(compilation);
  self
    .init_matched_consumes(compilation, self.get_resolver())
    .await;
  Ok(())
}

#[plugin_hook(CompilationFinishModules for ConsumeSharedPlugin)]
async fn finish_modules(&self, compilation: &mut Compilation) -> Result<()> {
  // Find all ConsumeShared modules and copy metadata from their fallbacks
  let consume_shared_modules: Vec<ModuleIdentifier> = compilation
    .get_module_graph()
    .modules()
    .keys()
    .filter(|id| {
      if let Some(module) = compilation.get_module_graph().module_by_identifier(id) {
        module.module_type() == &ModuleType::ConsumeShared
      } else {
        false
      }
    })
    .copied()
    .collect();

  // Process each ConsumeShared module individually to avoid borrow checker issues
  for consume_shared_id in consume_shared_modules {
    // First, set the consume_shared_key in the fallback module's BuildMeta
    Self::set_consume_shared_key_in_fallback(compilation, &consume_shared_id)?;

    if self.options.enhanced {
      // Use enhanced copying that includes usage analysis
      Self::enhanced_copy_fallback_metadata_to_consume_shared(compilation, &consume_shared_id)?;
    } else {
      // Use standard metadata copying
      Self::copy_fallback_metadata_to_consume_shared(compilation, &consume_shared_id)?;
    }
  }

  // Phase 2: Unified shared detection optimization for all modules
  Self::mark_shared_descendants(compilation)?;

  Ok(())
}

#[plugin_hook(NormalModuleFactoryFactorize for ConsumeSharedPlugin)]
async fn factorize(&self, data: &mut ModuleFactoryCreateData) -> Result<Option<BoxModule>> {
  let dep = data.dependencies[0]
    .as_module_dependency()
    .expect("should be module dependency");
  if matches!(
    dep.dependency_type(),
    DependencyType::ConsumeSharedFallback | DependencyType::ProvideModuleForShared
  ) {
    return Ok(None);
  }
  let request = dep.request();
  let consumes = self.get_matched_consumes();
  if let Some(matched) = consumes.unresolved.get(request) {
    let mut add_diagnostic = |d| data.diagnostics.push(d);
    match self
      .create_consume_shared_module(&data.context, request, matched.clone(), &mut add_diagnostic)
      .await
    {
      Ok(module) => return Ok(Some(module.boxed())),
      Err(_) => return Ok(None), // Error already handled via diagnostic
    }
  }
  for (prefix, options) in &consumes.prefixed {
    if request.starts_with(prefix) {
      let remainder = &request[prefix.len()..];
      let mut add_diagnostic = |d| data.diagnostics.push(d);
      match self
        .create_consume_shared_module(
          &data.context,
          request,
          Arc::new(ConsumeOptions {
            import: options.import.as_ref().map(|i| i.to_owned() + remainder),
            import_resolved: options.import_resolved.clone(),
            share_key: options.share_key.clone() + remainder,
            share_scope: options.share_scope.clone(),
            required_version: options.required_version.clone(),
            package_name: options.package_name.clone(),
            strict_version: options.strict_version,
            singleton: options.singleton,
            eager: options.eager,
          }),
          &mut add_diagnostic,
        )
        .await
      {
        Ok(module) => return Ok(Some(module.boxed())),
        Err(_) => return Ok(None), // Error already handled via diagnostic
      }
    }
  }
  Ok(None)
}

#[plugin_hook(NormalModuleFactoryCreateModule for ConsumeSharedPlugin)]
async fn create_module(
  &self,
  data: &mut ModuleFactoryCreateData,
  create_data: &mut NormalModuleCreateData,
) -> Result<Option<BoxModule>> {
  if matches!(
    data.dependencies[0].dependency_type(),
    DependencyType::ConsumeSharedFallback | DependencyType::ProvideModuleForShared
  ) {
    return Ok(None);
  }
  let resource = &create_data.resource_resolve_data.resource;
  let consumes = self.get_matched_consumes();
  if let Some(options) = consumes.resolved.get(resource) {
    let mut add_diagnostic = |d| data.diagnostics.push(d);
    match self
      .create_consume_shared_module(
        &data.context,
        resource,
        options.clone(),
        &mut add_diagnostic,
      )
      .await
    {
      Ok(module) => return Ok(Some(module.boxed())),
      Err(_) => return Ok(None), // Error already handled via diagnostic
    }
  }
  Ok(None)
}

#[plugin_hook(NormalModuleFactoryModule for ConsumeSharedPlugin)]
async fn normal_module_factory_module(
  &self,
  data: &mut ModuleFactoryCreateData,
  _create_data: &mut NormalModuleCreateData,
  module: &mut BoxModule,
) -> Result<()> {
  // Check if this is a ConsumeSharedFallback dependency
  if !data.dependencies.is_empty()
    && matches!(
      data.dependencies[0].dependency_type(),
      DependencyType::ConsumeSharedFallback
    )
  {
    // Get the issuer identifier (ConsumeShared module)
    if let Some(issuer_id) = &data.issuer_identifier {
      // Try to get the share_key from the issuer module
      // Since we're in the module factory, we need to check if the issuer is a ConsumeSharedModule
      // The issuer should be in the dependency's context
      if let Some(_dep) = data.dependencies[0]
        .as_any()
        .downcast_ref::<super::consume_shared_fallback_dependency::ConsumeSharedFallbackDependency>(
      ) {
        // Extract share key from the issuer identifier
        // ConsumeShared module identifiers have the format:
        // "consume shared module ({share_scope}) {share_key}@{version}..."
        let issuer_str = issuer_id.to_string();
        if let Some(share_key) = Self::extract_share_key_from_identifier(&issuer_str) {
          // Set the consume_shared_key in the fallback module's BuildMeta
          module.build_meta_mut().consume_shared_key = Some(share_key);
        }
      }
    }
  }
  Ok(())
}

#[plugin_hook(CompilationAdditionalTreeRuntimeRequirements for ConsumeSharedPlugin)]
async fn additional_tree_runtime_requirements(
  &self,
  compilation: &mut Compilation,
  chunk_ukey: &ChunkUkey,
  runtime_requirements: &mut RuntimeGlobals,
) -> Result<()> {
  runtime_requirements.insert(RuntimeGlobals::MODULE);
  runtime_requirements.insert(RuntimeGlobals::MODULE_CACHE);
  runtime_requirements.insert(RuntimeGlobals::MODULE_FACTORIES_ADD_ONLY);
  runtime_requirements.insert(RuntimeGlobals::SHARE_SCOPE_MAP);
  runtime_requirements.insert(RuntimeGlobals::INITIALIZE_SHARING);
  runtime_requirements.insert(RuntimeGlobals::HAS_OWN_PROPERTY);
  compilation.add_runtime_module(
    chunk_ukey,
    Box::new(ConsumeSharedRuntimeModule::new(self.options.enhanced)),
  )?;
  Ok(())
}

<<<<<<< HEAD
impl ConsumeSharedPlugin {
  /// Phase 2: Unified shared descendant detection optimization for ESM and CommonJS
  /// Processes both ESM and CommonJS modules to maximize performance benefits
  fn mark_shared_descendants(compilation: &mut Compilation) -> Result<()> {
    use std::collections::{HashMap, HashSet, VecDeque};

    // Collect all module data we need upfront to avoid borrow checker issues
    let module_data: HashMap<ModuleIdentifier, (bool, Option<String>, Option<String>, ModuleType)> = {
      let module_graph = compilation.get_module_graph();
      module_graph
        .modules()
        .iter()
        .map(|(id, module)| {
          let build_meta = module.build_meta();
          (
            *id,
            (
              build_meta.esm,
              build_meta.consume_shared_key.clone(),
              build_meta.shared_key.clone(),
              *module.module_type(),
            ),
          )
        })
        .collect()
    };

    // Collect all connections upfront
    let connections: HashMap<ModuleIdentifier, Vec<ModuleIdentifier>> = {
      let module_graph = compilation.get_module_graph();
      module_data
        .keys()
        .map(|module_id| {
          let outgoing: Vec<_> = module_graph
            .get_outgoing_connections(module_id)
            .map(|conn| *conn.module_identifier())
            .collect();
          (*module_id, outgoing)
        })
        .collect()
    };

    let mut queue = VecDeque::new();
    let mut visited = HashSet::new();
    let mut shared_descendants = HashSet::new();
    let mut effective_keys = HashMap::new();

    // Step 1: Find directly shared modules (both ESM and CommonJS)
    for (module_id, (_is_esm, consume_shared_key, shared_key, module_type)) in &module_data {
      // Phase 2: Process all modules, not just ESM

      // Check if this is a directly shared module
      let is_directly_shared = consume_shared_key.is_some()
        || shared_key.is_some()
        || module_type == &ModuleType::ConsumeShared
        || module_type == &ModuleType::ProvideShared;

      if is_directly_shared {
        shared_descendants.insert(*module_id);

        // Set effective shared key (prioritize consume_shared_key > shared_key)
        if let Some(effective_key) = consume_shared_key.clone().or_else(|| shared_key.clone()) {
          effective_keys.insert(*module_id, effective_key);
        }

        queue.push_back(*module_id);
      }
    }

    // Step 2: BFS to mark all descendants (ESM and CommonJS)
    while let Some(current_id) = queue.pop_front() {
      if !visited.insert(current_id) {
        continue;
      }

      let parent_shared_key = effective_keys.get(&current_id).cloned();

      if let Some(outgoing) = connections.get(&current_id) {
        for target_id in outgoing {
          // Phase 2: Process all modules regardless of type
          if let Some((_is_esm, _, _, _)) = module_data.get(target_id) {
            // Check if target already processed
            if shared_descendants.contains(target_id) {
              continue;
            }

            // Mark target as shared descendant
            shared_descendants.insert(*target_id);

            // Inherit parent's shared key if target doesn't have one
            if !effective_keys.contains_key(target_id) {
              if let Some(key) = parent_shared_key.clone() {
                effective_keys.insert(*target_id, key);
              }
            }

            queue.push_back(*target_id);
          }
        }
      }
    }

    // Step 3: Apply all mutations to the compilation
    for (module_id, (_is_esm, _, _, _)) in &module_data {
      // Phase 2: Apply to all modules, not just ESM

      if let Some(module) = compilation
        .get_module_graph_mut()
        .module_by_identifier_mut(module_id)
      {
        let build_meta = module.build_meta_mut();

        // Set shared descendant status
        build_meta.is_shared_descendant = Some(shared_descendants.contains(module_id));

        // Set effective shared key if we have one
        if let Some(effective_key) = effective_keys.get(module_id) {
          build_meta.effective_shared_key = Some(effective_key.clone());

          // IMPORTANT: Also set consume_shared_key if not already set
          // This is needed for macro generation in ConsumeSharedExportsDependency
          if build_meta.consume_shared_key.is_none() {
            build_meta.consume_shared_key = Some(effective_key.clone());
          }
        }
      }
    }

    Ok(())
  }
}

#[async_trait]
=======
>>>>>>> 611c5afb
impl Plugin for ConsumeSharedPlugin {
  fn name(&self) -> &'static str {
    "rspack.ConsumeSharedPlugin"
  }

  fn apply(&self, ctx: &mut rspack_core::ApplyContext<'_>) -> Result<()> {
    ctx
      .compiler_hooks
      .this_compilation
      .tap(this_compilation::new(self));
    ctx
      .normal_module_factory_hooks
      .factorize
      .tap(factorize::new(self));
    ctx
      .normal_module_factory_hooks
      .create_module
      .tap(create_module::new(self));
    ctx
<<<<<<< HEAD
      .context
      .normal_module_factory_hooks
      .module
      .tap(normal_module_factory_module::new(self));
    ctx
      .context
=======
>>>>>>> 611c5afb
      .compilation_hooks
      .additional_tree_runtime_requirements
      .tap(additional_tree_runtime_requirements::new(self));
    ctx
      .context
      .compilation_hooks
      .finish_modules
      .tap(finish_modules::new(self));
    Ok(())
  }
}<|MERGE_RESOLUTION|>--- conflicted
+++ resolved
@@ -8,7 +8,6 @@
 use regex::Regex;
 use rspack_cacheable::cacheable;
 use rspack_core::{
-<<<<<<< HEAD
   ApplyContext, BoxModule, ChunkUkey, Compilation, CompilationAdditionalTreeRuntimeRequirements,
   CompilationFinishModules, CompilationParams, CompilerOptions, CompilerThisCompilation, Context,
   DependencyCategory, DependencyType, ExportsInfoGetter, ModuleExt, ModuleFactoryCreateData,
@@ -16,13 +15,6 @@
   NormalModuleFactoryCreateModule, NormalModuleFactoryFactorize, NormalModuleFactoryModule, Plugin,
   PluginContext, PrefetchExportsInfoMode, ProvidedExports, ResolveOptionsWithDependencyType,
   ResolveResult, Resolver, RuntimeGlobals,
-=======
-  BoxModule, ChunkUkey, Compilation, CompilationAdditionalTreeRuntimeRequirements,
-  CompilationParams, CompilerThisCompilation, Context, DependencyCategory, DependencyType,
-  ModuleExt, ModuleFactoryCreateData, NormalModuleCreateData, NormalModuleFactoryCreateModule,
-  NormalModuleFactoryFactorize, Plugin, ResolveOptionsWithDependencyType, ResolveResult, Resolver,
-  RuntimeGlobals,
->>>>>>> 611c5afb
 };
 use rspack_error::{Diagnostic, Result, error};
 use rspack_fs::ReadableFileSystem;
@@ -876,7 +868,6 @@
   Ok(())
 }
 
-<<<<<<< HEAD
 impl ConsumeSharedPlugin {
   /// Phase 2: Unified shared descendant detection optimization for ESM and CommonJS
   /// Processes both ESM and CommonJS modules to maximize performance benefits
@@ -1010,8 +1001,6 @@
 }
 
 #[async_trait]
-=======
->>>>>>> 611c5afb
 impl Plugin for ConsumeSharedPlugin {
   fn name(&self) -> &'static str {
     "rspack.ConsumeSharedPlugin"
@@ -1031,15 +1020,12 @@
       .create_module
       .tap(create_module::new(self));
     ctx
-<<<<<<< HEAD
       .context
       .normal_module_factory_hooks
       .module
       .tap(normal_module_factory_module::new(self));
     ctx
       .context
-=======
->>>>>>> 611c5afb
       .compilation_hooks
       .additional_tree_runtime_requirements
       .tap(additional_tree_runtime_requirements::new(self));
