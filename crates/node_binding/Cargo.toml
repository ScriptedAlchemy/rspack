--- conflicted
+++ resolved
@@ -39,11 +39,7 @@
 tracing            = { workspace = true }
 tracing-subscriber = { workspace = true }
 
-<<<<<<< HEAD
-napi        = { workspace = true, features = ["async", "tokio_rt", "serde-json", "anyhow", "napi6"] }
-=======
 napi        = { workspace = true, features = ["async", "tokio_rt", "serde-json", "anyhow", "napi7"] }
->>>>>>> 41bce0a7
 napi-derive = { workspace = true }
 
 color-backtrace = "0.6.1"
