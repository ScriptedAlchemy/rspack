--- conflicted
+++ resolved
@@ -7,7 +7,6 @@
 
 use std::{
   cell::RefCell,
-  pin::Pin,
   sync::{Arc, Mutex},
 };
 
@@ -466,12 +465,12 @@
   });
 }
 
-<<<<<<< HEAD
 #[module_exports]
 fn node_init(mut _exports: Object, env: Env) -> Result<()> {
   rspack_core::set_thread_local_allocator(Box::new(allocator::NapiAllocatorImpl::new(env)));
   Ok(())
-=======
+}
+
 #[napi]
 /// Shutdown the tokio runtime manually.
 ///
@@ -490,5 +489,4 @@
 pub fn start_async_runtime() {
   #[cfg(all(target_family = "wasm", tokio_unstable))]
   napi::bindgen_prelude::start_async_runtime();
->>>>>>> 41bce0a7
 }