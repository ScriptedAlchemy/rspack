--- conflicted
+++ resolved
@@ -206,13 +206,9 @@
   // naming format follow XxxRspackPlugin
   JsLoaderRspackPlugin,
   LazyCompilationPlugin,
-<<<<<<< HEAD
-  SubresourceIntegrityPlugin,
+  ModuleInfoHeaderPlugin,
 
   FlightClientEntryPlugin,
-=======
-  ModuleInfoHeaderPlugin,
->>>>>>> b1091a9f
 }
 
 #[napi(object)]
@@ -584,16 +580,14 @@
         let options = raw_options.into();
         plugins.push(SubresourceIntegrityPlugin::new(options).boxed());
       }
-<<<<<<< HEAD
+      BuiltinPluginName::ModuleInfoHeaderPlugin => {
+        let verbose = downcast_into::<bool>(self.options)?;
+        plugins.push(ModuleInfoHeaderPlugin::new(verbose).boxed());
+      }
       BuiltinPluginName::FlightClientEntryPlugin => {
         let raw_options = downcast_into::<RawFlightClientEntryPluginOptions>(self.options)?;
         let options = raw_options.into();
         plugins.push(FlightClientEntryPlugin::new(options).boxed());
-=======
-      BuiltinPluginName::ModuleInfoHeaderPlugin => {
-        let verbose = downcast_into::<bool>(self.options)?;
-        plugins.push(ModuleInfoHeaderPlugin::new(verbose).boxed());
->>>>>>> b1091a9f
       }
     }
     Ok(())
