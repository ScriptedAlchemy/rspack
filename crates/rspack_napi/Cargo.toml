--- conflicted
+++ resolved
@@ -8,17 +8,10 @@
 # See more keys and their definitions at https://doc.rust-lang.org/cargo/reference/manifest.html
 
 [dependencies]
-<<<<<<< HEAD
 crossbeam-queue = { workspace = true }
 futures         = { workspace = true }
 napi            = { workspace = true, features = ["async", "tokio_rt", "serde-json", "napi4", "anyhow"] }
 once_cell       = { workspace = true }
 oneshot         = "0.1.8"
 rspack_error    = { workspace = true }
-tokio           = { workspace = true, features = ["rt", "rt-multi-thread", "macros", "test-util", "parking_lot"] }
-=======
-napi         = { workspace = true, features = ["async", "tokio_rt", "serde-json", "napi4", "anyhow"] }
-oneshot      = "0.1.8"
-rspack_error = { workspace = true }
-tokio        = { workspace = true, features = ["sync"] }
->>>>>>> 06524a20
+tokio           = { workspace = true, features = ["sync"] }