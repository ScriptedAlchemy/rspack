--- conflicted
+++ resolved
@@ -33,78 +33,7 @@
   &self,
   loader_context: &mut LoaderContext<RunnerContext>,
 ) -> Result<()> {
-<<<<<<< HEAD
   let js_loader_context = JsLoaderContextWrapper::new(loader_context);
   let _ = self.runner.call_with_promise(js_loader_context).await?;
-=======
-  let new_cx = self
-    .runner
-    .call_with_promise(loader_context.try_into()?)
-    .await?;
-  merge_loader_context(loader_context, new_cx)?;
-  Ok(())
-}
-
-pub(crate) fn merge_loader_context(
-  to: &mut LoaderContext<RunnerContext>,
-  mut from: JsLoaderContext,
-) -> Result<()> {
-  to.cacheable = from.cacheable;
-  to.file_dependencies = from.file_dependencies.into_iter().map(Into::into).collect();
-  to.context_dependencies = from
-    .context_dependencies
-    .into_iter()
-    .map(Into::into)
-    .collect();
-  to.missing_dependencies = from
-    .missing_dependencies
-    .into_iter()
-    .map(Into::into)
-    .collect();
-  to.build_dependencies = from
-    .build_dependencies
-    .into_iter()
-    .map(Into::into)
-    .collect();
-
-  let content = match from.content {
-    Either::A(_) => None,
-    Either::B(c) => Some(rspack_core::Content::from(Into::<Vec<u8>>::into(c))),
-  };
-  let source_map = from
-    .source_map
-    .as_ref()
-    .map(|s| rspack_core::rspack_sources::SourceMap::from_slice(s))
-    .transpose()
-    .map_err(|e| error!(e.to_string()))?;
-  let additional_data = from.additional_data.take().map(|data| {
-    let mut additional = AdditionalData::default();
-    additional.insert(data);
-    additional
-  });
-  to.__finish_with((content, source_map, additional_data));
-
-  // update loader status
-  to.loader_items = to
-    .loader_items
-    .drain(..)
-    .zip(from.loader_items.drain(..))
-    .map(|(mut to, from)| {
-      if from.normal_executed {
-        to.set_normal_executed()
-      }
-      if from.pitch_executed {
-        to.set_pitch_executed()
-      }
-      to.set_data(from.data);
-      // JS loader should always be considered as finished
-      to.set_finish_called();
-      to
-    })
-    .collect();
-  to.loader_index = from.loader_index;
-  to.parse_meta = from.parse_meta.into_iter().collect();
-
->>>>>>> ac927695
   Ok(())
 }